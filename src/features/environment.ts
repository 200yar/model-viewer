--- conflicted
+++ resolved
@@ -204,20 +204,6 @@
           const scene = this[$scene];
           scene.configureStageLighting(this.stageLightIntensity);
           scene.model.setEnvironmentMapIntensity(this.environmentIntensity);
-<<<<<<< HEAD
-        }
-
-        private[$deallocateTextures]() {
-          const background = this[$scene].background;
-          if (background && (background as Texture).dispose) {
-            (background as Texture).dispose();
-          }
-          if (this[$currentEnvironmentMap]) {
-            this[$currentEnvironmentMap]!.dispose();
-            this[$currentEnvironmentMap] = null;
-          }
-=======
->>>>>>> 1265621d
         }
       }
 
