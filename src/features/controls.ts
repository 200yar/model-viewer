/* @license
 * Copyright 2018 Google Inc. All Rights Reserved.
 * Licensed under the Apache License, Version 2.0 (the 'License');
 * you may not use this file except in compliance with the License.
 * You may obtain a copy of the License at
 *
 *     http://www.apache.org/licenses/LICENSE-2.0
 *
 * Unless required by applicable law or agreed to in writing, software
 * distributed under the License is distributed on an 'AS IS' BASIS,
 * WITHOUT WARRANTIES OR CONDITIONS OF ANY KIND, either express or implied.
 * See the License for the specific language governing permissions and
 * limitations under the License.
 */

import {property} from 'lit-element';
import {Event, PerspectiveCamera, Spherical, Vector3} from 'three';

import {deserializeAngleToDeg, deserializeSpherical, deserializeVector3} from '../conversions.js';
import ModelViewerElementBase, {$ariaLabel, $loadedTime, $needsRender, $onModelLoad, $onResize, $scene, $tick} from '../model-viewer-base.js';
import {DEFAULT_FOV_DEG} from '../three-components/Model.js';
import {ChangeEvent, ChangeSource, SmoothControls} from '../three-components/SmoothControls.js';
import {Constructor} from '../utilities.js';

export interface CameraChangeDetails {
  source: ChangeSource;
}

export interface SphericalPosition {
  theta: number;  // equator angle around the y (up) axis.
  phi: number;    // polar angle from the y (up) axis.
  radius: number;
}

export type InteractionPromptStrategy = 'auto'|'when-focused'|'none';
export type InteractionPolicy = 'always-allow'|'allow-when-focused';

const InteractionPromptStrategy:
    {[index: string]: InteractionPromptStrategy} = {
      AUTO: 'auto',
      WHEN_FOCUSED: 'when-focused',
      NONE: 'none'
    };

const InteractionPolicy: {[index: string]: InteractionPolicy} = {
  ALWAYS_ALLOW: 'always-allow',
  WHEN_FOCUSED: 'allow-when-focused'
};

export const DEFAULT_CAMERA_ORBIT = '0deg 75deg auto';
const DEFAULT_CAMERA_TARGET = 'auto auto auto';
const DEFAULT_FIELD_OF_VIEW = 'auto';

const HALF_FOV_RAD = (DEFAULT_FOV_DEG / 2) * Math.PI / 180;
const HALF_PI = Math.PI / 2.0;
const THIRD_PI = Math.PI / 3.0;
const QUARTER_PI = HALF_PI / 2.0;
const PHI = 2.0 * Math.PI;

const AZIMUTHAL_QUADRANT_LABELS = ['front', 'right', 'back', 'left'];
const POLAR_TRIENT_LABELS = ['upper-', '', 'lower-'];

export const DEFAULT_INTERACTION_PROMPT_THRESHOLD = 3000;
export const INTERACTION_PROMPT =
    'Use mouse, touch or arrow keys to control the camera!';

export const $controls = Symbol('controls');
export const $promptElement = Symbol('promptElement');
const $framedFov = Symbol('framedFov');

const $deferInteractionPrompt = Symbol('deferInteractionPrompt');
const $updateAria = Symbol('updateAria');
const $updateCamera = Symbol('updateCamera');
const $updateCameraOrbit = Symbol('updateCameraOrbit');
const $updateCameraTarget = Symbol('updateCameraTarget');
const $updateFieldOfView = Symbol('updateFieldOfView');

const $blurHandler = Symbol('blurHandler');
const $focusHandler = Symbol('focusHandler');
const $changeHandler = Symbol('changeHandler');
const $promptTransitionendHandler = Symbol('promptTransitionendHandler');

const $onBlur = Symbol('onBlur');
const $onFocus = Symbol('onFocus');
const $onChange = Symbol('onChange');
const $onPromptTransitionend = Symbol('onPromptTransitionend');

const $shouldPromptUserToInteract = Symbol('shouldPromptUserToInteract');
const $waitingToPromptUser = Symbol('waitingToPromptUser');
const $userPromptedOnce = Symbol('userPromptedOnce');

const $lastSpherical = Symbol('lastSpherical');
const $jumpCamera = Symbol('jumpCamera');

export interface ControlsInterface {
  cameraControls: boolean;
  cameraOrbit: string;
  cameraTarget: string;
  fieldOfView: string;
  interactionPrompt: InteractionPromptStrategy;
  interactionPolicy: InteractionPolicy;
  interactionPromptThreshold: number;
  getCameraOrbit(): SphericalPosition;
  getCameraTarget(): Vector3;
  getFieldOfView(): number;
  jumpCameraToGoal(): void;
}

export const ControlsMixin = <T extends Constructor<ModelViewerElementBase>>(
    ModelViewerElement: T): Constructor<ControlsInterface>&T => {
  class ControlsModelViewerElement extends ModelViewerElement {
    @property({type: Boolean, attribute: 'camera-controls'})
    cameraControls: boolean = false;

    @property({type: String, attribute: 'camera-orbit', hasChanged: () => true})
    cameraOrbit: string = DEFAULT_CAMERA_ORBIT;

    @property(
        {type: String, attribute: 'camera-target', hasChanged: () => true})
    cameraTarget: string = DEFAULT_CAMERA_TARGET;

    @property(
        {type: String, attribute: 'field-of-view', hasChanged: () => true})
    fieldOfView: string = DEFAULT_FIELD_OF_VIEW;

    @property({type: Number, attribute: 'interaction-prompt-threshold'})
    interactionPromptThreshold: number = DEFAULT_INTERACTION_PROMPT_THRESHOLD;

    @property({type: String, attribute: 'interaction-prompt'})
    interactionPrompt: InteractionPromptStrategy =
        InteractionPromptStrategy.AUTO;

    @property({type: String, attribute: 'interaction-policy'})
    interactionPolicy: InteractionPolicy = InteractionPolicy.ALWAYS_ALLOW;

    protected[$promptElement] =
        this.shadowRoot!.querySelector('.controls-prompt')!;

    protected[$userPromptedOnce] = false;
    protected[$waitingToPromptUser] = false;
    protected[$shouldPromptUserToInteract] = true;

    protected[$controls] = new SmoothControls(
        this[$scene].getCamera() as PerspectiveCamera, this[$scene].canvas);

<<<<<<< HEAD
        protected[$framedFov]: number|null = null;
        protected[$lastSpherical] = new Spherical();
        protected[$jumpCamera] = false;
=======
    protected[$idealCameraDistance]: number|null = null;
    protected[$lastSpherical] = new Spherical();
    protected[$jumpCamera] = false;
>>>>>>> 524203ad

    protected[$changeHandler] = (event: Event) =>
        this[$onChange](event as ChangeEvent);

    protected[$focusHandler] = () => this[$onFocus]();
    protected[$blurHandler] = () => this[$onBlur]();

    protected[$promptTransitionendHandler] = () =>
        this[$onPromptTransitionend]();

    getCameraOrbit(): SphericalPosition {
      const {theta, phi, radius} = this[$lastSpherical];
      return {theta, phi, radius};
    }

    getCameraTarget(): Vector3 {
      return this[$controls].getTarget();
    }

    getFieldOfView(): number {
      return this[$controls].getFieldOfView();
    }

    jumpCameraToGoal() {
      this[$jumpCamera] = true;
    }

    connectedCallback() {
      super.connectedCallback();

      this[$updateCameraOrbit]();
      this[$updateFieldOfView]();

      this[$promptTransitionendHandler]();
      this[$promptElement].addEventListener(
          'transitionend', this[$promptTransitionendHandler]);

      this[$controls].addEventListener('change', this[$changeHandler]);
    }

    disconnectedCallback() {
      super.disconnectedCallback();

      this[$promptElement].removeEventListener(
          'transitionend', this[$promptTransitionendHandler]);
      this[$controls].removeEventListener('change', this[$changeHandler]);
    }

    updated(changedProperties: Map<string, any>) {
      super.updated(changedProperties);

      const controls = this[$controls];
      const scene = (this as any)[$scene];

      if (changedProperties.has('cameraControls')) {
        if (this.cameraControls) {
          controls.enableInteraction();

          scene.canvas.addEventListener('focus', this[$focusHandler]);
          scene.canvas.addEventListener('blur', this[$blurHandler]);
        } else {
          scene.canvas.removeEventListener('focus', this[$focusHandler]);
          scene.canvas.removeEventListener('blur', this[$blurHandler]);

          controls.disableInteraction();
        }
      }

      if (changedProperties.has('interactionPrompt')) {
        if (this.interactionPrompt === InteractionPromptStrategy.AUTO) {
          this[$waitingToPromptUser] = true;
        }
      }

      if (changedProperties.has('interactionPolicy')) {
        const interactionPolicy = this.interactionPolicy;
        controls.applyOptions({interactionPolicy});
      }

      if (changedProperties.has('cameraOrbit')) {
        this[$updateCameraOrbit]();
      }

      if (changedProperties.has('cameraTarget')) {
        this[$updateCameraTarget]();
      }

      if (changedProperties.has('fieldOfView')) {
        this[$updateFieldOfView]();
      }

      if (this[$jumpCamera] === true) {
        this[$controls].jumpToGoal();
        this[$jumpCamera] = false;
      }
    }

<<<<<<< HEAD
        [$updateFieldOfView]() {
          let fov = deserializeAngleToDeg(this.fieldOfView);
          if (this.fieldOfView === DEFAULT_FIELD_OF_VIEW || fov == null) {
            fov = DEFAULT_FOV_DEG;
          }
          this[$controls].setFieldOfView(fov!);
        }
=======
    [$updateFieldOfView]() {
      let fov = deserializeAngleToDeg(this.fieldOfView);
      if (fov == null) {
        fov = deserializeAngleToDeg(DEFAULT_FIELD_OF_VIEW);
      }
      this[$controls].setFov(fov!);
    }
>>>>>>> 524203ad

    [$updateCameraOrbit]() {
      let sphericalValues = deserializeSpherical(this.cameraOrbit);

      if (sphericalValues == null) {
        sphericalValues = deserializeSpherical(DEFAULT_CAMERA_ORBIT)!;
      }

      let [theta, phi, radius] = sphericalValues;

<<<<<<< HEAD
          if (typeof radius === 'string') {
            switch (radius) {
              default:
              case 'auto':
                radius = this[$scene].model.idealCameraDistance;
                break;
            }
          }
          this[$controls].setOrbit(theta, phi, radius as number);
=======
      if (typeof radius === 'string') {
        switch (radius) {
          default:
          case 'auto':
            radius = this[$idealCameraDistance]!;
            break;
>>>>>>> 524203ad
        }
      }
      this[$controls].setOrbit(theta, phi, radius as number);
    }

    [$updateCameraTarget]() {
      const targetValues = deserializeVector3(this.cameraTarget);
      let target = this[$scene].model.boundingBox.getCenter(new Vector3);

      if (targetValues != null) {
        for (let i = 0; i < 3; i++) {
          if (targetValues[i] !== 'auto') {
            target.setComponent(i, targetValues[i] as number);
          }
        }
      }

      this[$controls].setTarget(target);
    }

    [$tick](time: number, delta: number) {
      super[$tick](time, delta);

      if (this[$waitingToPromptUser] &&
          this.interactionPrompt !== InteractionPromptStrategy.NONE) {
        if (this.loaded &&
            time > this[$loadedTime] + this.interactionPromptThreshold) {
          (this as any)[$scene].canvas.setAttribute(
              'aria-label', INTERACTION_PROMPT);

          // NOTE(cdata): After notifying users that the controls are
          // available, we flag that the user has been prompted at least
          // once, and then effectively stop the idle timer. If the camera
          // orbit changes after this point, the user will never be prompted
          // again for this particular <model-element> instance:
          this[$userPromptedOnce] = true;
          this[$waitingToPromptUser] = false;

<<<<<<< HEAD
        /**
         * Set the camera's radius and field of view to properly frame the scene
         * based on changes to the model or aspect ratio, and maintains the
         * relative camera zoom state.
         */
        [$updateCamera]() {
          const controls = this[$controls];
          const {aspect} = this[$scene];
          const {idealCameraDistance, fovAspect} = this[$scene].model;

          const minimumRadius = idealCameraDistance / 2;
          const maximumRadius = idealCameraDistance;
          controls.applyOptions({minimumRadius, maximumRadius});

          const modelRadius = idealCameraDistance * Math.sin(HALF_FOV_RAD);
          const near = minimumRadius - modelRadius;
          const far = maximumRadius + modelRadius;

          controls.updateIntrinsics(near, far, aspect);
          controls.setRadius(idealCameraDistance);

          if (this.fieldOfView === DEFAULT_FIELD_OF_VIEW) {
            const zoom = (this[$framedFov] != null) ?
                controls.getFieldOfView() / this[$framedFov]! :
                1;

            const vertical =
                Math.tan(HALF_FOV_RAD) * Math.max(1, fovAspect / aspect);
            this[$framedFov] = 2 * Math.atan(vertical) * 180 / Math.PI;

            const maximumFieldOfView = this[$framedFov]!;
            controls.applyOptions({maximumFieldOfView});
            controls.setFieldOfView(zoom * this[$framedFov]!);
          }

          controls.jumpToGoal();
=======
          this[$promptElement].classList.add('visible');
>>>>>>> 524203ad
        }
      }

      this[$controls].update(time, delta);
    }

    [$deferInteractionPrompt]() {
      // Effectively cancel the timer waiting for user interaction:
      this[$waitingToPromptUser] = false;
      this[$promptElement].classList.remove('visible');

      // Implicitly there was some reason to defer the prompt. If the user
      // has been prompted at least once already, we no longer need to
      // prompt the user, although if they have never been prompted we
      // should probably prompt them at least once just in case.
      if (this[$userPromptedOnce]) {
        this[$shouldPromptUserToInteract] = false;
      }
    }

    /**
     * Changes the camera's radius to properly frame the scene based on
     * changes to framedHeight or fov, and maintains relative camera zoom
     * state.
     */
    [$updateCamera]() {
      const scene = (this as any)[$scene];
      const controls = this[$controls];
      const framedHeight = scene.framedHeight;

      const framedDistance = (framedHeight / 2) /
          Math.tan((controls.getFieldOfView() / 2) * Math.PI / 180);
      const near = framedHeight / 10.0;
      const far = framedHeight * 10.0;

      // When we update the idealCameraDistance due to reframing, we want to
      // maintain the user's zoom level (how they have changed the camera
      // radius), which we represent here as a ratio.
      const zoom = (this[$idealCameraDistance] != null) ?
          controls.getCameraSpherical().radius / this[$idealCameraDistance]! :
          1;
      this[$idealCameraDistance] = framedDistance + scene.modelDepth / 2;

      controls.updateIntrinsics(near, far, scene.aspect);

      // Zooming out beyond the 'frame' doesn't serve much purpose
      // and will only end up showing the skysphere if zoomed out enough
      const minimumRadius = near + framedHeight / 2.0;
      const maximumRadius = this[$idealCameraDistance]!;

      controls.applyOptions({minimumRadius, maximumRadius});

      controls.setRadius(zoom * this[$idealCameraDistance]!);
      controls.jumpToGoal();
    }

    [$updateAria]() {
      // NOTE(cdata): It is possible that we might want to record the
      // last spherical when the label actually changed. Right now, the
      // side-effect the current implementation is that we will only
      // announce the first view change that occurs after the element
      // becomes focused.
      const {theta: lastTheta, phi: lastPhi} = this[$lastSpherical];
      const {theta, phi} =
          this[$controls]!.getCameraSpherical(this[$lastSpherical]);

      const rootNode = this.getRootNode() as Document | ShadowRoot | null;

      // Only change the aria-label if <model-viewer> is currently focused:
      if (rootNode != null && rootNode.activeElement === this) {
        const lastAzimuthalQuadrant =
            (4 + Math.floor(((lastTheta % PHI) + QUARTER_PI) / HALF_PI)) % 4;
        const azimuthalQuadrant =
            (4 + Math.floor(((theta % PHI) + QUARTER_PI) / HALF_PI)) % 4;

        const lastPolarTrient = Math.floor(lastPhi / THIRD_PI);
        const polarTrient = Math.floor(phi / THIRD_PI);

        if (azimuthalQuadrant !== lastAzimuthalQuadrant ||
            polarTrient !== lastPolarTrient) {
          const {canvas} = (this as any)[$scene];
          const azimuthalQuadrantLabel =
              AZIMUTHAL_QUADRANT_LABELS[azimuthalQuadrant];
          const polarTrientLabel = POLAR_TRIENT_LABELS[polarTrient];

          const ariaLabel =
              `View from stage ${polarTrientLabel}${azimuthalQuadrantLabel}`;

          canvas.setAttribute('aria-label', ariaLabel);
        }
      }
    }

    [$onPromptTransitionend]() {
      const svg = this[$promptElement].querySelector('svg');

      if (svg == null) {
        return;
      }

      // NOTE(cdata): We need to make sure that SVG animations are paused
      // when the prompt is not visible, otherwise we may a significant
      // compositing cost even while the prompt is at opacity 0.
      if (this[$promptElement].classList.contains('visible')) {
        svg.unpauseAnimations();
      } else {
        svg.pauseAnimations();
      }
    }

    [$onResize](event: any) {
      super[$onResize](event);
      this[$updateCamera]();
    }

    [$onModelLoad](event: any) {
      super[$onModelLoad](event);
      this[$updateCamera]();
      this[$updateCameraOrbit]();
      this[$updateCameraTarget]();
      this[$controls].jumpToGoal();
    }

    [$onFocus]() {
      const {canvas} = (this as any)[$scene];

      // NOTE(cdata): On every re-focus, we switch the aria-label back to
      // the original, non-prompt label if appropriate. If the user has
      // already interacted, they no longer need to hear the prompt.
      // Otherwise, they will hear it again after the idle prompt threshold
      // has been crossed.
      const ariaLabel = this[$ariaLabel];

      if (canvas.getAttribute('aria-label') !== ariaLabel) {
        canvas.setAttribute('aria-label', ariaLabel);
      }

      // NOTE(cdata): When focused, if the user has yet to interact with the
      // camera controls (that is, we "should" prompt the user), we begin
      // the idle timer and indicate that we are waiting for it to cross the
      // prompt threshold:
      if (this[$shouldPromptUserToInteract]) {
        this[$waitingToPromptUser] = true;
      }
    }

    [$onBlur]() {
      this[$waitingToPromptUser] = false;
      this[$promptElement].classList.remove('visible');
    }

    [$onChange]({source}: ChangeEvent) {
      this[$updateAria]();
      this[$needsRender]();

      if (source === ChangeSource.USER_INTERACTION) {
        this[$deferInteractionPrompt]();
      }

      this.dispatchEvent(new CustomEvent<CameraChangeDetails>(
          'camera-change', {detail: {source}}));
    }
  }

  return ControlsModelViewerElement;
};<|MERGE_RESOLUTION|>--- conflicted
+++ resolved
@@ -143,15 +143,9 @@
     protected[$controls] = new SmoothControls(
         this[$scene].getCamera() as PerspectiveCamera, this[$scene].canvas);
 
-<<<<<<< HEAD
-        protected[$framedFov]: number|null = null;
-        protected[$lastSpherical] = new Spherical();
-        protected[$jumpCamera] = false;
-=======
-    protected[$idealCameraDistance]: number|null = null;
+    protected[$framedFov]: number|null = null;
     protected[$lastSpherical] = new Spherical();
     protected[$jumpCamera] = false;
->>>>>>> 524203ad
 
     protected[$changeHandler] = (event: Event) =>
         this[$onChange](event as ChangeEvent);
@@ -249,23 +243,13 @@
       }
     }
 
-<<<<<<< HEAD
-        [$updateFieldOfView]() {
-          let fov = deserializeAngleToDeg(this.fieldOfView);
-          if (this.fieldOfView === DEFAULT_FIELD_OF_VIEW || fov == null) {
-            fov = DEFAULT_FOV_DEG;
-          }
-          this[$controls].setFieldOfView(fov!);
-        }
-=======
     [$updateFieldOfView]() {
       let fov = deserializeAngleToDeg(this.fieldOfView);
-      if (fov == null) {
-        fov = deserializeAngleToDeg(DEFAULT_FIELD_OF_VIEW);
-      }
-      this[$controls].setFov(fov!);
-    }
->>>>>>> 524203ad
+      if (this.fieldOfView === DEFAULT_FIELD_OF_VIEW || fov == null) {
+        fov = DEFAULT_FOV_DEG;
+      }
+      this[$controls].setFieldOfView(fov!);
+    }
 
     [$updateCameraOrbit]() {
       let sphericalValues = deserializeSpherical(this.cameraOrbit);
@@ -276,24 +260,12 @@
 
       let [theta, phi, radius] = sphericalValues;
 
-<<<<<<< HEAD
-          if (typeof radius === 'string') {
-            switch (radius) {
-              default:
-              case 'auto':
-                radius = this[$scene].model.idealCameraDistance;
-                break;
-            }
-          }
-          this[$controls].setOrbit(theta, phi, radius as number);
-=======
       if (typeof radius === 'string') {
         switch (radius) {
           default:
           case 'auto':
-            radius = this[$idealCameraDistance]!;
+            radius = this[$scene].model.idealCameraDistance;
             break;
->>>>>>> 524203ad
         }
       }
       this[$controls].setOrbit(theta, phi, radius as number);
@@ -332,99 +304,48 @@
           this[$userPromptedOnce] = true;
           this[$waitingToPromptUser] = false;
 
-<<<<<<< HEAD
-        /**
-         * Set the camera's radius and field of view to properly frame the scene
-         * based on changes to the model or aspect ratio, and maintains the
-         * relative camera zoom state.
-         */
-        [$updateCamera]() {
-          const controls = this[$controls];
-          const {aspect} = this[$scene];
-          const {idealCameraDistance, fovAspect} = this[$scene].model;
-
-          const minimumRadius = idealCameraDistance / 2;
-          const maximumRadius = idealCameraDistance;
-          controls.applyOptions({minimumRadius, maximumRadius});
-
-          const modelRadius = idealCameraDistance * Math.sin(HALF_FOV_RAD);
-          const near = minimumRadius - modelRadius;
-          const far = maximumRadius + modelRadius;
-
-          controls.updateIntrinsics(near, far, aspect);
-          controls.setRadius(idealCameraDistance);
-
-          if (this.fieldOfView === DEFAULT_FIELD_OF_VIEW) {
-            const zoom = (this[$framedFov] != null) ?
-                controls.getFieldOfView() / this[$framedFov]! :
-                1;
-
-            const vertical =
-                Math.tan(HALF_FOV_RAD) * Math.max(1, fovAspect / aspect);
-            this[$framedFov] = 2 * Math.atan(vertical) * 180 / Math.PI;
-
-            const maximumFieldOfView = this[$framedFov]!;
-            controls.applyOptions({maximumFieldOfView});
-            controls.setFieldOfView(zoom * this[$framedFov]!);
-          }
-
-          controls.jumpToGoal();
-=======
           this[$promptElement].classList.add('visible');
->>>>>>> 524203ad
         }
       }
 
       this[$controls].update(time, delta);
     }
 
-    [$deferInteractionPrompt]() {
-      // Effectively cancel the timer waiting for user interaction:
-      this[$waitingToPromptUser] = false;
-      this[$promptElement].classList.remove('visible');
-
-      // Implicitly there was some reason to defer the prompt. If the user
-      // has been prompted at least once already, we no longer need to
-      // prompt the user, although if they have never been prompted we
-      // should probably prompt them at least once just in case.
-      if (this[$userPromptedOnce]) {
-        this[$shouldPromptUserToInteract] = false;
-      }
-    }
-
     /**
-     * Changes the camera's radius to properly frame the scene based on
-     * changes to framedHeight or fov, and maintains relative camera zoom
-     * state.
+     * Set the camera's radius and field of view to properly frame the scene
+     * based on changes to the model or aspect ratio, and maintains the
+     * relative camera zoom state.
      */
     [$updateCamera]() {
-      const scene = (this as any)[$scene];
       const controls = this[$controls];
-      const framedHeight = scene.framedHeight;
-
-      const framedDistance = (framedHeight / 2) /
-          Math.tan((controls.getFieldOfView() / 2) * Math.PI / 180);
-      const near = framedHeight / 10.0;
-      const far = framedHeight * 10.0;
-
-      // When we update the idealCameraDistance due to reframing, we want to
-      // maintain the user's zoom level (how they have changed the camera
-      // radius), which we represent here as a ratio.
-      const zoom = (this[$idealCameraDistance] != null) ?
-          controls.getCameraSpherical().radius / this[$idealCameraDistance]! :
-          1;
-      this[$idealCameraDistance] = framedDistance + scene.modelDepth / 2;
-
-      controls.updateIntrinsics(near, far, scene.aspect);
-
-      // Zooming out beyond the 'frame' doesn't serve much purpose
-      // and will only end up showing the skysphere if zoomed out enough
-      const minimumRadius = near + framedHeight / 2.0;
-      const maximumRadius = this[$idealCameraDistance]!;
-
+      const {aspect} = this[$scene];
+      const {idealCameraDistance, fovAspect} = this[$scene].model;
+
+      const minimumRadius = idealCameraDistance / 2;
+      const maximumRadius = idealCameraDistance;
       controls.applyOptions({minimumRadius, maximumRadius});
 
-      controls.setRadius(zoom * this[$idealCameraDistance]!);
+      const modelRadius = idealCameraDistance * Math.sin(HALF_FOV_RAD);
+      const near = minimumRadius - modelRadius;
+      const far = maximumRadius + modelRadius;
+
+      controls.updateIntrinsics(near, far, aspect);
+      controls.setRadius(idealCameraDistance);
+
+      if (this.fieldOfView === DEFAULT_FIELD_OF_VIEW) {
+        const zoom = (this[$framedFov] != null) ?
+            controls.getFieldOfView() / this[$framedFov]! :
+            1;
+
+        const vertical =
+            Math.tan(HALF_FOV_RAD) * Math.max(1, fovAspect / aspect);
+        this[$framedFov] = 2 * Math.atan(vertical) * 180 / Math.PI;
+
+        const maximumFieldOfView = this[$framedFov]!;
+        controls.applyOptions({maximumFieldOfView});
+        controls.setFieldOfView(zoom * this[$framedFov]!);
+      }
+
       controls.jumpToGoal();
     }
 
@@ -465,6 +386,20 @@
       }
     }
 
+    [$deferInteractionPrompt]() {
+      // Effectively cancel the timer waiting for user interaction:
+      this[$waitingToPromptUser] = false;
+      this[$promptElement].classList.remove('visible');
+
+      // Implicitly there was some reason to defer the prompt. If the user
+      // has been prompted at least once already, we no longer need to
+      // prompt the user, although if they have never been prompted we
+      // should probably prompt them at least once just in case.
+      if (this[$userPromptedOnce]) {
+        this[$shouldPromptUserToInteract] = false;
+      }
+    }
+
     [$onPromptTransitionend]() {
       const svg = this[$promptElement].querySelector('svg');
 
